package types

import (
<<<<<<< HEAD
	"fmt"
	"math/big"

	"github.com/ethereum/go-ethereum/common"
)

type BlockProcessor interface {
	Process(*Block) (*big.Int, error)
}

const bloomLength = 256

type Bloom [bloomLength]byte

func BytesToBloom(b []byte) Bloom {
	var bloom Bloom
	bloom.SetBytes(b)
	return bloom
}

func (b *Bloom) SetBytes(d []byte) {
	if len(b) < len(d) {
		panic(fmt.Sprintf("bloom bytes too big %d %d", len(b), len(d)))
	}

	// reverse loop
	for i := len(d) - 1; i >= 0; i-- {
		b[bloomLength-len(d)+i] = b[i]
	}
}

func (b Bloom) Big() *big.Int {
	return common.Bytes2Big(b[:])
}

func (b Bloom) Bytes() []byte {
	return b[:]
=======
	"math/big"

	"github.com/ethereum/go-ethereum/state"
)

type BlockProcessor interface {
	Process(*Block) (*big.Int, state.Logs, error)
>>>>>>> e540a750
}<|MERGE_RESOLUTION|>--- conflicted
+++ resolved
@@ -1,15 +1,16 @@
 package types
 
 import (
-<<<<<<< HEAD
-	"fmt"
 	"math/big"
 
+	"github.com/ethereum/go-ethereum/state"
 	"github.com/ethereum/go-ethereum/common"
+
+	"fmt"
 )
 
 type BlockProcessor interface {
-	Process(*Block) (*big.Int, error)
+	Process(*Block) (*big.Int, state.Logs, error)
 }
 
 const bloomLength = 256
@@ -39,13 +40,4 @@
 
 func (b Bloom) Bytes() []byte {
 	return b[:]
-=======
-	"math/big"
-
-	"github.com/ethereum/go-ethereum/state"
-)
-
-type BlockProcessor interface {
-	Process(*Block) (*big.Int, state.Logs, error)
->>>>>>> e540a750
 }