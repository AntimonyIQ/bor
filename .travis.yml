language: go
go_import_path: github.com/maticnetwork/bor
sudo: false
jobs:
  allow_failures:
    - stage: build
      os: osx
      go: 1.14.x
      env:
        - azure-osx
        - azure-ios
        - cocoapods-ios
<<<<<<< HEAD

  include:
    # This builder only tests code linters on latest version of Go
    - stage: lint
      os: linux
      dist: xenial
      go: 1.14.x
      env:
        - lint
      git:
        submodules: false # avoid cloning ethereum/tests
      script:
        - go run build/ci.go lint

    - stage: build
      os: linux
      dist: xenial
      go: 1.13.x
      env:
        - GO111MODULE=on
      script:
        - go run build/ci.go install
        - go run build/ci.go test -coverage $TEST_PACKAGES

    # These are the latest Go versions.
    - stage: build
      os: linux
      arch: amd64
      dist: xenial
      go: 1.14.x
      env:
        - GO111MODULE=on
      script:
        - go run build/ci.go install
        - go run build/ci.go test -coverage $TEST_PACKAGES

    - stage: build
      if: type = pull_request
      os: linux
      arch: arm64
      dist: xenial
      go: 1.14.x
      env:
        - GO111MODULE=on
      script:
        - go run build/ci.go install
        - go run build/ci.go test -coverage $TEST_PACKAGES

    - stage: build
      os: osx
      osx_image: xcode11.3
      go: 1.14.x
      env:
        - GO111MODULE=on
      script:
        - echo "Increase the maximum number of open file descriptors on macOS"
        - NOFILE=20480
        - sudo sysctl -w kern.maxfiles=$NOFILE
        - sudo sysctl -w kern.maxfilesperproc=$NOFILE
        - sudo launchctl limit maxfiles $NOFILE $NOFILE
        - sudo launchctl limit maxfiles
        - ulimit -S -n $NOFILE
        - ulimit -n
        - unset -f cd # workaround for https://github.com/travis-ci/travis-ci/issues/8703
        - go run build/ci.go install
        - go run build/ci.go test -coverage $TEST_PACKAGES

=======

  include:
    # This builder only tests code linters on latest version of Go
    - stage: lint
      os: linux
      dist: xenial
      go: 1.15.x
      env:
        - lint
      git:
        submodules: false # avoid cloning ethereum/tests
      script:
        - go run build/ci.go lint

>>>>>>> cc05b050
    # This builder does the Ubuntu PPA upload
    - stage: build
      if: type = push
      os: linux
      dist: xenial
<<<<<<< HEAD
      go: 1.14.x
=======
      go: 1.15.x
>>>>>>> cc05b050
      env:
        - ubuntu-ppa
        - GO111MODULE=on
      git:
        submodules: false # avoid cloning ethereum/tests
      addons:
        apt:
          packages:
            - devscripts
            - debhelper
            - dput
            - fakeroot
            - python-bzrlib
            - python-paramiko
      script:
        - echo '|1|7SiYPr9xl3uctzovOTj4gMwAC1M=|t6ReES75Bo/PxlOPJ6/GsGbTrM0= ssh-rsa AAAAB3NzaC1yc2EAAAABIwAAAQEA0aKz5UTUndYgIGG7dQBV+HaeuEZJ2xPHo2DS2iSKvUL4xNMSAY4UguNW+pX56nAQmZKIZZ8MaEvSj6zMEDiq6HFfn5JcTlM80UwlnyKe8B8p7Nk06PPQLrnmQt5fh0HmEcZx+JU9TZsfCHPnX7MNz4ELfZE6cFsclClrKim3BHUIGq//t93DllB+h4O9LHjEUsQ1Sr63irDLSutkLJD6RXchjROXkNirlcNVHH/jwLWR5RcYilNX7S5bIkK8NlWPjsn/8Ua5O7I9/YoE97PpO6i73DTGLh5H9JN/SITwCKBkgSDWUt61uPK3Y11Gty7o2lWsBjhBUm2Y38CBsoGmBw==' >> ~/.ssh/known_hosts
        - go run build/ci.go debsrc -goversion 1.14.2 -upload ethereum/ethereum -sftp-user geth-ci -signer "Go Ethereum Linux Builder <geth-ci@ethereum.org>"

    # This builder does the Linux Azure uploads
    - stage: build
      if: type = push
      os: linux
      dist: xenial
      sudo: required
<<<<<<< HEAD
      go: 1.14.x
=======
      go: 1.15.x
>>>>>>> cc05b050
      env:
        - azure-linux
        - GO111MODULE=on
      git:
        submodules: false # avoid cloning ethereum/tests
      addons:
        apt:
          packages:
            - gcc-multilib
      script:
        # Build for the primary platforms that Trusty can manage
        - go run build/ci.go install -dlgo
        - go run build/ci.go archive -type tar -signer LINUX_SIGNING_KEY -upload gethstore/builds
        - go run build/ci.go install -dlgo -arch 386
        - go run build/ci.go archive -arch 386 -type tar -signer LINUX_SIGNING_KEY -upload gethstore/builds

        # Switch over GCC to cross compilation (breaks 386, hence why do it here only)
        - sudo -E apt-get -yq --no-install-suggests --no-install-recommends --force-yes install gcc-arm-linux-gnueabi libc6-dev-armel-cross gcc-arm-linux-gnueabihf libc6-dev-armhf-cross gcc-aarch64-linux-gnu libc6-dev-arm64-cross
        - sudo ln -s /usr/include/asm-generic /usr/include/asm

        - GOARM=5 go run build/ci.go install -dlgo -arch arm -cc arm-linux-gnueabi-gcc
        - GOARM=5 go run build/ci.go archive -arch arm -type tar -signer LINUX_SIGNING_KEY -upload gethstore/builds
        - GOARM=6 go run build/ci.go install -dlgo -arch arm -cc arm-linux-gnueabi-gcc
        - GOARM=6 go run build/ci.go archive -arch arm -type tar -signer LINUX_SIGNING_KEY -upload gethstore/builds
        - GOARM=7 go run build/ci.go install -dlgo -arch arm -cc arm-linux-gnueabihf-gcc
        - GOARM=7 go run build/ci.go archive -arch arm -type tar -signer LINUX_SIGNING_KEY -upload gethstore/builds
        - go run build/ci.go install -dlgo -arch arm64 -cc aarch64-linux-gnu-gcc
        - go run build/ci.go archive -arch arm64 -type tar -signer LINUX_SIGNING_KEY -upload gethstore/builds

    # This builder does the Linux Azure MIPS xgo uploads
    - stage: build
      if: type = push
      os: linux
      dist: xenial
      services:
        - docker
<<<<<<< HEAD
      go: 1.14.x
=======
      go: 1.15.x
>>>>>>> cc05b050
      env:
        - azure-linux-mips
        - GO111MODULE=on
      git:
        submodules: false # avoid cloning ethereum/tests
      script:
        - go run build/ci.go xgo --alltools -- --targets=linux/mips --ldflags '-extldflags "-static"' -v
        - for bin in build/bin/*-linux-mips; do mv -f "${bin}" "${bin/-linux-mips/}"; done
        - go run build/ci.go archive -arch mips -type tar -signer LINUX_SIGNING_KEY -upload gethstore/builds

        - go run build/ci.go xgo --alltools -- --targets=linux/mipsle --ldflags '-extldflags "-static"' -v
        - for bin in build/bin/*-linux-mipsle; do mv -f "${bin}" "${bin/-linux-mipsle/}"; done
        - go run build/ci.go archive -arch mipsle -type tar -signer LINUX_SIGNING_KEY -upload gethstore/builds

        - go run build/ci.go xgo --alltools -- --targets=linux/mips64 --ldflags '-extldflags "-static"' -v
        - for bin in build/bin/*-linux-mips64; do mv -f "${bin}" "${bin/-linux-mips64/}"; done
        - go run build/ci.go archive -arch mips64 -type tar -signer LINUX_SIGNING_KEY -upload gethstore/builds

        - go run build/ci.go xgo --alltools -- --targets=linux/mips64le --ldflags '-extldflags "-static"' -v
        - for bin in build/bin/*-linux-mips64le; do mv -f "${bin}" "${bin/-linux-mips64le/}"; done
        - go run build/ci.go archive -arch mips64le -type tar -signer LINUX_SIGNING_KEY -upload gethstore/builds

    # This builder does the Android Maven and Azure uploads
    - stage: build
      if: type = push
      os: linux
      dist: xenial
      addons:
        apt:
          packages:
            - oracle-java8-installer
            - oracle-java8-set-default
      language: android
      android:
        components:
          - platform-tools
          - tools
          - android-15
          - android-19
          - android-24
      env:
        - azure-android
        - maven-android
        - GO111MODULE=on
      git:
        submodules: false # avoid cloning ethereum/tests
      before_install:
<<<<<<< HEAD
        - curl https://dl.google.com/go/go1.14.2.linux-amd64.tar.gz | tar -xz
=======
        - curl https://dl.google.com/go/go1.15.5.linux-amd64.tar.gz | tar -xz
>>>>>>> cc05b050
        - export PATH=`pwd`/go/bin:$PATH
        - export GOROOT=`pwd`/go
        - export GOPATH=$HOME/go
      script:
        # Build the Android archive and upload it to Maven Central and Azure
        - curl https://dl.google.com/android/repository/android-ndk-r19b-linux-x86_64.zip -o android-ndk-r19b.zip
        - unzip -q android-ndk-r19b.zip && rm android-ndk-r19b.zip
        - mv android-ndk-r19b $ANDROID_HOME/ndk-bundle

        - mkdir -p $GOPATH/src/github.com/ethereum
        - ln -s `pwd` $GOPATH/src/github.com/maticnetwork/bor
        - go run build/ci.go aar -signer ANDROID_SIGNING_KEY -deploy https://oss.sonatype.org -upload gethstore/builds

    # This builder does the OSX Azure, iOS CocoaPods and iOS Azure uploads
    - stage: build
      if: type = push
      os: osx
<<<<<<< HEAD
      go: 1.14.x
=======
      go: 1.15.x
>>>>>>> cc05b050
      env:
        - azure-osx
        - azure-ios
        - cocoapods-ios
        - GO111MODULE=on
      git:
        submodules: false # avoid cloning ethereum/tests
      script:
        - go run build/ci.go install -dlgo
        - go run build/ci.go archive -type tar -signer OSX_SIGNING_KEY -upload gethstore/builds

        # Build the iOS framework and upload it to CocoaPods and Azure
        - gem uninstall cocoapods -a -x
        - gem install cocoapods

        - mv ~/.cocoapods/repos/master ~/.cocoapods/repos/master.bak
        - sed -i '.bak' 's/repo.join/!repo.join/g' $(dirname `gem which cocoapods`)/cocoapods/sources_manager.rb
        - if [ "$TRAVIS_PULL_REQUEST" = "false" ]; then git clone --depth=1 https://github.com/CocoaPods/Specs.git ~/.cocoapods/repos/master && pod setup --verbose; fi

        - xctool -version
        - xcrun simctl list

        # Workaround for https://github.com/golang/go/issues/23749
        - export CGO_CFLAGS_ALLOW='-fmodules|-fblocks|-fobjc-arc'
        - go run build/ci.go xcode -signer IOS_SIGNING_KEY -deploy trunk -upload gethstore/builds

    # These builders run the tests
    - stage: build
      os: linux
      arch: amd64
      dist: xenial
      go: 1.15.x
      env:
        - GO111MODULE=on
      script:
        - go run build/ci.go test -coverage $TEST_PACKAGES

    - stage: build
      if: type = pull_request
      os: linux
      arch: arm64
      dist: xenial
      go: 1.15.x
      env:
        - GO111MODULE=on
      script:
        - go run build/ci.go test -coverage $TEST_PACKAGES

    - stage: build
      os: linux
      dist: xenial
      go: 1.14.x
      env:
        - GO111MODULE=on
      script:
        - go run build/ci.go test -coverage $TEST_PACKAGES

    # This builder does the Azure archive purges to avoid accumulating junk
    - stage: build
      if: type = cron
      os: linux
      dist: xenial
<<<<<<< HEAD
      go: 1.14.x
=======
      go: 1.15.x
>>>>>>> cc05b050
      env:
        - azure-purge
        - GO111MODULE=on
      git:
        submodules: false # avoid cloning ethereum/tests
      script:
        - go run build/ci.go purge -store gethstore/builds -days 14<|MERGE_RESOLUTION|>--- conflicted
+++ resolved
@@ -10,14 +10,13 @@
         - azure-osx
         - azure-ios
         - cocoapods-ios
-<<<<<<< HEAD
 
   include:
     # This builder only tests code linters on latest version of Go
     - stage: lint
       os: linux
       dist: xenial
-      go: 1.14.x
+      go: 1.15.x
       env:
         - lint
       git:
@@ -25,85 +24,12 @@
       script:
         - go run build/ci.go lint
 
-    - stage: build
-      os: linux
-      dist: xenial
-      go: 1.13.x
-      env:
-        - GO111MODULE=on
-      script:
-        - go run build/ci.go install
-        - go run build/ci.go test -coverage $TEST_PACKAGES
-
-    # These are the latest Go versions.
-    - stage: build
-      os: linux
-      arch: amd64
-      dist: xenial
-      go: 1.14.x
-      env:
-        - GO111MODULE=on
-      script:
-        - go run build/ci.go install
-        - go run build/ci.go test -coverage $TEST_PACKAGES
-
-    - stage: build
-      if: type = pull_request
-      os: linux
-      arch: arm64
-      dist: xenial
-      go: 1.14.x
-      env:
-        - GO111MODULE=on
-      script:
-        - go run build/ci.go install
-        - go run build/ci.go test -coverage $TEST_PACKAGES
-
-    - stage: build
-      os: osx
-      osx_image: xcode11.3
-      go: 1.14.x
-      env:
-        - GO111MODULE=on
-      script:
-        - echo "Increase the maximum number of open file descriptors on macOS"
-        - NOFILE=20480
-        - sudo sysctl -w kern.maxfiles=$NOFILE
-        - sudo sysctl -w kern.maxfilesperproc=$NOFILE
-        - sudo launchctl limit maxfiles $NOFILE $NOFILE
-        - sudo launchctl limit maxfiles
-        - ulimit -S -n $NOFILE
-        - ulimit -n
-        - unset -f cd # workaround for https://github.com/travis-ci/travis-ci/issues/8703
-        - go run build/ci.go install
-        - go run build/ci.go test -coverage $TEST_PACKAGES
-
-=======
-
-  include:
-    # This builder only tests code linters on latest version of Go
-    - stage: lint
-      os: linux
-      dist: xenial
-      go: 1.15.x
-      env:
-        - lint
-      git:
-        submodules: false # avoid cloning ethereum/tests
-      script:
-        - go run build/ci.go lint
-
->>>>>>> cc05b050
     # This builder does the Ubuntu PPA upload
     - stage: build
       if: type = push
       os: linux
       dist: xenial
-<<<<<<< HEAD
-      go: 1.14.x
-=======
-      go: 1.15.x
->>>>>>> cc05b050
+      go: 1.15.x
       env:
         - ubuntu-ppa
         - GO111MODULE=on
@@ -128,11 +54,7 @@
       os: linux
       dist: xenial
       sudo: required
-<<<<<<< HEAD
-      go: 1.14.x
-=======
-      go: 1.15.x
->>>>>>> cc05b050
+      go: 1.15.x
       env:
         - azure-linux
         - GO111MODULE=on
@@ -169,11 +91,7 @@
       dist: xenial
       services:
         - docker
-<<<<<<< HEAD
-      go: 1.14.x
-=======
-      go: 1.15.x
->>>>>>> cc05b050
+      go: 1.15.x
       env:
         - azure-linux-mips
         - GO111MODULE=on
@@ -221,11 +139,7 @@
       git:
         submodules: false # avoid cloning ethereum/tests
       before_install:
-<<<<<<< HEAD
-        - curl https://dl.google.com/go/go1.14.2.linux-amd64.tar.gz | tar -xz
-=======
         - curl https://dl.google.com/go/go1.15.5.linux-amd64.tar.gz | tar -xz
->>>>>>> cc05b050
         - export PATH=`pwd`/go/bin:$PATH
         - export GOROOT=`pwd`/go
         - export GOPATH=$HOME/go
@@ -243,11 +157,7 @@
     - stage: build
       if: type = push
       os: osx
-<<<<<<< HEAD
-      go: 1.14.x
-=======
-      go: 1.15.x
->>>>>>> cc05b050
+      go: 1.15.x
       env:
         - azure-osx
         - azure-ios
@@ -310,11 +220,7 @@
       if: type = cron
       os: linux
       dist: xenial
-<<<<<<< HEAD
-      go: 1.14.x
-=======
-      go: 1.15.x
->>>>>>> cc05b050
+      go: 1.15.x
       env:
         - azure-purge
         - GO111MODULE=on
